--- conflicted
+++ resolved
@@ -49,23 +49,17 @@
         
         super().__init__()
         
-        super().__init__()
-        
     def set_agent(self, agent: Agent) -> None:
         self.agent = agent
 
     def _configure_components(self) -> None:
         if self.loop and self.tts:
             self.tts.loop = self.loop
-<<<<<<< HEAD
-            self.tts.audio_track = self.audio_track
-=======
             job_context = get_current_job_context()
             if self.avatar and job_context and job_context.room:
                 self.tts.audio_track = getattr(job_context.room, 'agent_audio_track', None) or job_context.room.audio_track
             elif hasattr(self, 'audio_track'):
                 self.tts.audio_track = self.audio_track
->>>>>>> b1e50b17
     
     def set_conversation_flow(self, conversation_flow: ConversationFlow) -> None:
         self.conversation_flow = conversation_flow
